/*
 * Copyright 2012-2019 the original author or authors.
 *
 * Licensed under the Apache License, Version 2.0 (the "License");
 * you may not use this file except in compliance with the License.
 * You may obtain a copy of the License at
 *
 *      https://www.apache.org/licenses/LICENSE-2.0
 *
 * Unless required by applicable law or agreed to in writing, software
 * distributed under the License is distributed on an "AS IS" BASIS,
 * WITHOUT WARRANTIES OR CONDITIONS OF ANY KIND, either express or implied.
 * See the License for the specific language governing permissions and
 * limitations under the License.
 */

package org.springframework.boot.web.reactive.context;

import org.springframework.beans.factory.support.BeanNameGenerator;
import org.springframework.beans.factory.support.DefaultListableBeanFactory;
import org.springframework.context.annotation.AnnotatedBeanDefinitionReader;
import org.springframework.context.annotation.AnnotationConfigApplicationContext;
import org.springframework.context.annotation.ClassPathBeanDefinitionScanner;
import org.springframework.context.annotation.Configuration;
import org.springframework.context.annotation.ImportResource;
import org.springframework.context.annotation.ScopeMetadataResolver;
import org.springframework.core.env.ConfigurableEnvironment;
import org.springframework.core.io.Resource;
import org.springframework.lang.Nullable;
import org.springframework.stereotype.Component;

/**
 * {@link ConfigurableReactiveWebApplicationContext} that accepts annotated classes as
 * input - in particular {@link Configuration @Configuration}-annotated classes, but also
 * plain {@link Component @Component} classes and JSR-330 compliant classes using
 * {@code javax.inject} annotations. Allows for registering classes one by one (specifying
 * class names as config location) as well as for classpath scanning (specifying base
 * packages as config location).
 * <p>
 * Note: In case of multiple {@code @Configuration} classes, later {@code @Bean}
 * definitions will override ones defined in earlier loaded files. This can be leveraged
 * to deliberately override certain bean definitions via an extra Configuration class.
 *
 * @author Phillip Webb
 * @author Stephane Nicoll
 * @since 2.0.0
 * @see AnnotationConfigApplicationContext
 */
<<<<<<< HEAD
public class AnnotationConfigReactiveWebApplicationContext
		extends AnnotationConfigApplicationContext
		implements ConfigurableReactiveWebApplicationContext {
=======
public class AnnotationConfigReactiveWebApplicationContext extends AbstractRefreshableConfigApplicationContext
		implements ConfigurableReactiveWebApplicationContext, AnnotationConfigRegistry {
>>>>>>> 24925c3d

	/**
	 * Create a new AnnotationConfigReactiveWebApplicationContext that needs to be
	 * populated through {@link #register} calls and then manually {@linkplain #refresh
	 * refreshed}.
	 */
	public AnnotationConfigReactiveWebApplicationContext() {
	}

	/**
	 * Create a new AnnotationConfigApplicationContext with the given
	 * DefaultListableBeanFactory.
	 * @param beanFactory the DefaultListableBeanFactory instance to use for this context
	 * @since 2.2.0
	 */
	public AnnotationConfigReactiveWebApplicationContext(
			DefaultListableBeanFactory beanFactory) {
		super(beanFactory);
	}

	/**
	 * Create a new AnnotationConfigApplicationContext, deriving bean definitions from the
	 * given annotated classes and automatically refreshing the context.
	 * @param annotatedClasses one or more annotated classes, e.g.
	 * {@link Configuration @Configuration} classes
	 * @since 2.2.0
	 */
	public AnnotationConfigReactiveWebApplicationContext(Class<?>... annotatedClasses) {
		super(annotatedClasses);
	}

	/**
	 * Create a new AnnotationConfigApplicationContext, scanning for bean definitions in
	 * the given packages and automatically refreshing the context.
	 * @param basePackages the packages to check for annotated classes
	 * @since 2.2.0
	 */
	public AnnotationConfigReactiveWebApplicationContext(String... basePackages) {
		super(basePackages);
	}

	@Override
	protected ConfigurableEnvironment createEnvironment() {
		return new StandardReactiveWebEnvironment();
	}

	@Override
	protected Resource getResourceByPath(String path) {
		// We must be careful not to expose classpath resources
		return new FilteredReactiveWebContextResource(path);
	}

	/**
	 * Return the custom {@link BeanNameGenerator} for use with
	 * {@link AnnotatedBeanDefinitionReader} and/or
	 * {@link ClassPathBeanDefinitionScanner}, if any.
	 * @return the bean name generator
	 * @deprecated since 2.2.0 since this class no longer extends
	 * {@code AbstractRefreshableConfigApplicationContext}
	 */
	@Deprecated
	protected final BeanNameGenerator getBeanNameGenerator() {
		throw new UnsupportedOperationException();
	}

	/**
	 * Return the custom {@link ScopeMetadataResolver} for use with
	 * {@link AnnotatedBeanDefinitionReader} and/or
	 * {@link ClassPathBeanDefinitionScanner}, if any.
	 * @return the scope metadata resolver
	 * @deprecated since 2.2.0 since this class no longer extends
	 * {@code AbstractRefreshableConfigApplicationContext}
	 */
	@Deprecated
	protected ScopeMetadataResolver getScopeMetadataResolver() {
<<<<<<< HEAD
		throw new UnsupportedOperationException();
=======
		return this.scopeMetadataResolver;
	}

	/**
	 * Register one or more annotated classes to be processed.
	 * <p>
	 * Note that {@link #refresh()} must be called in order for the context to fully
	 * process the new classes.
	 * @param annotatedClasses one or more annotated classes, e.g.
	 * {@link org.springframework.context.annotation.Configuration @Configuration} classes
	 * @see #scan(String...)
	 * @see #loadBeanDefinitions(DefaultListableBeanFactory)
	 * @see #setConfigLocation(String)
	 * @see #refresh()
	 */
	@Override
	public void register(Class<?>... annotatedClasses) {
		Assert.notEmpty(annotatedClasses, "At least one annotated class must be specified");
		this.annotatedClasses.addAll(Arrays.asList(annotatedClasses));
	}

	/**
	 * Perform a scan within the specified base packages.
	 * <p>
	 * Note that {@link #refresh()} must be called in order for the context to fully
	 * process the new classes.
	 * @param basePackages the packages to check for annotated classes
	 * @see #loadBeanDefinitions(DefaultListableBeanFactory)
	 * @see #register(Class...)
	 * @see #setConfigLocation(String)
	 * @see #refresh()
	 */
	@Override
	public void scan(String... basePackages) {
		Assert.notEmpty(basePackages, "At least one base package must be specified");
		this.basePackages.addAll(Arrays.asList(basePackages));
>>>>>>> 24925c3d
	}

	/**
	 * Register a {@link org.springframework.beans.factory.config.BeanDefinition} for any
	 * classes specified by {@link #register(Class...)} and scan any packages specified by
	 * {@link #scan(String...)}.
	 * <p>
	 * For any values specified by {@link #setConfigLocation(String)} or
	 * {@link #setConfigLocations(String[])}, attempt first to load each location as a
	 * class, registering a {@code BeanDefinition} if class loading is successful, and if
	 * class loading fails (i.e. a {@code ClassNotFoundException} is raised), assume the
	 * value is a package and attempt to scan it for annotated classes.
	 * <p>
	 * Enables the default set of annotation configuration post processors, such that
	 * {@code @Autowired}, {@code @Required}, and associated annotations can be used.
	 * <p>
	 * Configuration class bean definitions are registered with generated bean definition
	 * names unless the {@code value} attribute is provided to the stereotype annotation.
	 * @param beanFactory the bean factory to load bean definitions into
	 * @see #register(Class...)
	 * @see #scan(String...)
	 * @see #setConfigLocation(String)
	 * @see #setConfigLocations(String[])
	 * @see AnnotatedBeanDefinitionReader
	 * @see ClassPathBeanDefinitionScanner
	 * @deprecated since 2.2.0 since this class no longer extends
	 * {@code AbstractRefreshableConfigApplicationContext}
	 */
	@Deprecated
	protected void loadBeanDefinitions(DefaultListableBeanFactory beanFactory) {
<<<<<<< HEAD
		throw new UnsupportedOperationException();
=======
		AnnotatedBeanDefinitionReader reader = getAnnotatedBeanDefinitionReader(beanFactory);
		ClassPathBeanDefinitionScanner scanner = getClassPathBeanDefinitionScanner(beanFactory);
		applyBeanNameGenerator(beanFactory, reader, scanner);
		applyScopeMetadataResolver(reader, scanner);
		loadBeanDefinitions(reader, scanner);
	}

	private void applyBeanNameGenerator(DefaultListableBeanFactory beanFactory, AnnotatedBeanDefinitionReader reader,
			ClassPathBeanDefinitionScanner scanner) {
		BeanNameGenerator beanNameGenerator = getBeanNameGenerator();
		if (beanNameGenerator != null) {
			reader.setBeanNameGenerator(beanNameGenerator);
			scanner.setBeanNameGenerator(beanNameGenerator);
			beanFactory.registerSingleton(AnnotationConfigUtils.CONFIGURATION_BEAN_NAME_GENERATOR, beanNameGenerator);
		}
	}

	private void applyScopeMetadataResolver(AnnotatedBeanDefinitionReader reader,
			ClassPathBeanDefinitionScanner scanner) {
		ScopeMetadataResolver scopeMetadataResolver = getScopeMetadataResolver();
		if (scopeMetadataResolver != null) {
			reader.setScopeMetadataResolver(scopeMetadataResolver);
			scanner.setScopeMetadataResolver(scopeMetadataResolver);
		}
	}

	private void loadBeanDefinitions(AnnotatedBeanDefinitionReader reader, ClassPathBeanDefinitionScanner scanner)
			throws LinkageError {
		if (!this.annotatedClasses.isEmpty()) {
			registerAnnotatedClasses(reader);
		}
		if (!this.basePackages.isEmpty()) {
			scanBasePackages(scanner);
		}
		String[] configLocations = getConfigLocations();
		if (configLocations != null) {
			registerConfigLocations(reader, scanner, configLocations);
		}
	}

	private void registerAnnotatedClasses(AnnotatedBeanDefinitionReader reader) {
		if (this.logger.isInfoEnabled()) {
			this.logger.info("Registering annotated classes: ["
					+ StringUtils.collectionToCommaDelimitedString(this.annotatedClasses) + "]");
		}
		reader.register(ClassUtils.toClassArray(this.annotatedClasses));
	}

	private void scanBasePackages(ClassPathBeanDefinitionScanner scanner) {
		if (this.logger.isInfoEnabled()) {
			this.logger.info("Scanning base packages: ["
					+ StringUtils.collectionToCommaDelimitedString(this.basePackages) + "]");
		}
		scanner.scan(StringUtils.toStringArray(this.basePackages));
	}

	private void registerConfigLocations(AnnotatedBeanDefinitionReader reader, ClassPathBeanDefinitionScanner scanner,
			String[] configLocations) throws LinkageError {
		for (String configLocation : configLocations) {
			try {
				register(reader, configLocation);
			}
			catch (ClassNotFoundException ex) {
				if (this.logger.isDebugEnabled()) {
					this.logger.debug("Could not load class for config location [" + configLocation
							+ "] - trying package scan. " + ex);
				}
				int count = scanner.scan(configLocation);
				if (this.logger.isInfoEnabled()) {
					logScanResult(configLocation, count);
				}
			}
		}
	}

	private void register(AnnotatedBeanDefinitionReader reader, String configLocation)
			throws ClassNotFoundException, LinkageError {
		Class<?> clazz = ClassUtils.forName(configLocation, getClassLoader());
		if (this.logger.isInfoEnabled()) {
			this.logger.info("Successfully resolved class for [" + configLocation + "]");
		}
		reader.register(clazz);
	}

	private void logScanResult(String configLocation, int count) {
		if (count == 0) {
			this.logger.info("No annotated classes found for specified class/package [" + configLocation + "]");
		}
		else {
			this.logger.info("Found " + count + " annotated classes in package [" + configLocation + "]");
		}
>>>>>>> 24925c3d
	}

	/**
	 * Build an {@link AnnotatedBeanDefinitionReader} for the given bean factory.
	 * <p>
	 * This should be pre-configured with the {@code Environment} (if desired) but not
	 * with a {@code BeanNameGenerator} or {@code ScopeMetadataResolver} yet.
	 * @param beanFactory the bean factory to load bean definitions into
	 * @return the annotated bean definition reader
	 * @see #getEnvironment()
	 * @see #getBeanNameGenerator()
	 * @see #getScopeMetadataResolver()
	 * @deprecated since 2.2.0 since this class no longer extends
	 * {@code AbstractRefreshableConfigApplicationContext}
	 */
<<<<<<< HEAD
	@Deprecated
	protected AnnotatedBeanDefinitionReader getAnnotatedBeanDefinitionReader(
			DefaultListableBeanFactory beanFactory) {
		throw new UnsupportedOperationException();
=======
	protected AnnotatedBeanDefinitionReader getAnnotatedBeanDefinitionReader(DefaultListableBeanFactory beanFactory) {
		return new AnnotatedBeanDefinitionReader(beanFactory, getEnvironment());
>>>>>>> 24925c3d
	}

	/**
	 * Build a {@link ClassPathBeanDefinitionScanner} for the given bean factory.
	 * <p>
	 * This should be pre-configured with the {@code Environment} (if desired) but not
	 * with a {@code BeanNameGenerator} or {@code ScopeMetadataResolver} yet.
	 * @param beanFactory the bean factory to load bean definitions into
	 * @return the class path bean definition scanner
	 * @see #getEnvironment()
	 * @see #getBeanNameGenerator()
	 * @see #getScopeMetadataResolver()
	 * @deprecated since 2.2.0 since this class no longer extends
	 * {@code AbstractRefreshableConfigApplicationContext}
	 */
<<<<<<< HEAD
	@Deprecated
	protected ClassPathBeanDefinitionScanner getClassPathBeanDefinitionScanner(
			DefaultListableBeanFactory beanFactory) {
		throw new UnsupportedOperationException();
=======
	protected ClassPathBeanDefinitionScanner getClassPathBeanDefinitionScanner(DefaultListableBeanFactory beanFactory) {
		return new ClassPathBeanDefinitionScanner(beanFactory, true, getEnvironment());
>>>>>>> 24925c3d
	}

	/**
	 * Set the config locations for this application context in init-param style, i.e.
	 * with distinct locations separated by commas, semicolons or whitespace.
	 * <p>
	 * If not set, the implementation may use a default as appropriate.
	 * @param location the config location
	 * @deprecated since 2.2.0 since this class no longer extends
	 * {@code AbstractRefreshableConfigApplicationContext}. Use {@link ImportResource}
	 * instead.
	 */
	@Deprecated
	public void setConfigLocation(String location) {
		throw new UnsupportedOperationException();
	}

	/**
	 * Set the config locations for this application context.
	 * <p>
	 * If not set, the implementation may use a default as appropriate.
	 * @param locations the config locations
	 * @deprecated since 2.2.0 since this class no longer extends
	 * {@code AbstractRefreshableConfigApplicationContext}. Use {@link ImportResource}
	 * instead.
	 */
	@Deprecated
	public void setConfigLocations(@Nullable String... locations) {
		throw new UnsupportedOperationException();
	}

	/**
	 * Return an array of resource locations, referring to the XML bean definition files
	 * that this context should be built with. Can also include location patterns, which
	 * will get resolved via a ResourcePatternResolver.
	 * <p>
	 * The default implementation returns {@code null}. Subclasses can override this to
	 * provide a set of resource locations to load bean definitions from.
	 * @return an array of resource locations, or {@code null} if none
	 * @see #getResources
	 * @see #getResourcePatternResolver
	 * @deprecated since 2.2.0 since this class no longer extends
	 * {@code AbstractRefreshableConfigApplicationContext}.
	 */
	@Deprecated
	protected String[] getConfigLocations() {
		throw new UnsupportedOperationException();
	}

	/**
	 * Return the default config locations to use, for the case where no explicit config
	 * locations have been specified.
	 * <p>
	 * The default implementation returns {@code null}, requiring explicit config
	 * locations.
	 * @return an array of default config locations, if any
	 * @see #setConfigLocations
	 * @deprecated since 2.2.0 since this class no longer extends
	 * {@code AbstractRefreshableConfigApplicationContext}.
	 */
	@Deprecated
	protected String[] getDefaultConfigLocations() {
		throw new UnsupportedOperationException();
	}

	/**
	 * Resolve the given path, replacing placeholders with corresponding environment
	 * property values if necessary. Applied to config locations.
	 * @param path the original file path
	 * @return the resolved file path
	 * @see org.springframework.core.env.Environment#resolveRequiredPlaceholders(String)
	 * @deprecated since 2.2.0 since this class no longer extends
	 * {@code AbstractRefreshableConfigApplicationContext}.
	 */
	@Deprecated
	protected String resolvePath(String path) {
		throw new UnsupportedOperationException();
	}

	/**
	 * Determine whether this context currently holds a bean factory, i.e. has been
	 * refreshed at least once and not been closed yet.
	 * @return {@code true} if the context holds a bean factory
	 * @deprecated since 2.2.0 since this class no longer extends
	 * {@code AbstractRefreshableConfigApplicationContext}.
	 */
	@Deprecated
	protected final boolean hasBeanFactory() {
		return true;
	}

	/**
	 * Create an internal bean factory for this context. Called for each
	 * {@link #refresh()} attempt.
	 * <p>
	 * The default implementation creates a
	 * {@link org.springframework.beans.factory.support.DefaultListableBeanFactory} with
	 * the {@linkplain #getInternalParentBeanFactory() internal bean factory} of this
	 * context's parent as parent bean factory. Can be overridden in subclasses, for
	 * example to customize DefaultListableBeanFactory's settings.
	 * @return the bean factory for this context
	 * @see org.springframework.beans.factory.support.DefaultListableBeanFactory#setAllowBeanDefinitionOverriding
	 * @see org.springframework.beans.factory.support.DefaultListableBeanFactory#setAllowEagerClassLoading
	 * @see org.springframework.beans.factory.support.DefaultListableBeanFactory#setAllowCircularReferences
	 * @see org.springframework.beans.factory.support.DefaultListableBeanFactory#setAllowRawInjectionDespiteWrapping
	 * @deprecated since 2.2.0 since this class no longer extends
	 * {@code AbstractRefreshableConfigApplicationContext}.
	 */
	@Deprecated
	protected DefaultListableBeanFactory createBeanFactory() {
		throw new UnsupportedOperationException();
	}

	/**
	 * Customize the internal bean factory used by this context. Called for each
	 * {@link #refresh()} attempt.
	 * <p>
	 * The default implementation applies this context's
	 * {@linkplain #setAllowBeanDefinitionOverriding "allowBeanDefinitionOverriding"} and
	 * {@linkplain #setAllowCircularReferences "allowCircularReferences"} settings, if
	 * specified. Can be overridden in subclasses to customize any of
	 * {@link DefaultListableBeanFactory}'s settings.
	 * @param beanFactory the newly created bean factory for this context
	 * @see DefaultListableBeanFactory#setAllowBeanDefinitionOverriding
	 * @see DefaultListableBeanFactory#setAllowCircularReferences
	 * @see DefaultListableBeanFactory#setAllowRawInjectionDespiteWrapping
	 * @see DefaultListableBeanFactory#setAllowEagerClassLoading
	 * @deprecated since 2.2.0 since this class no longer extends
	 * {@code AbstractRefreshableConfigApplicationContext}.
	 */
	@Deprecated
	protected void customizeBeanFactory(DefaultListableBeanFactory beanFactory) {
		throw new UnsupportedOperationException();
	}

}<|MERGE_RESOLUTION|>--- conflicted
+++ resolved
@@ -46,14 +46,8 @@
  * @since 2.0.0
  * @see AnnotationConfigApplicationContext
  */
-<<<<<<< HEAD
-public class AnnotationConfigReactiveWebApplicationContext
-		extends AnnotationConfigApplicationContext
+public class AnnotationConfigReactiveWebApplicationContext extends AnnotationConfigApplicationContext
 		implements ConfigurableReactiveWebApplicationContext {
-=======
-public class AnnotationConfigReactiveWebApplicationContext extends AbstractRefreshableConfigApplicationContext
-		implements ConfigurableReactiveWebApplicationContext, AnnotationConfigRegistry {
->>>>>>> 24925c3d
 
 	/**
 	 * Create a new AnnotationConfigReactiveWebApplicationContext that needs to be
@@ -69,8 +63,7 @@
 	 * @param beanFactory the DefaultListableBeanFactory instance to use for this context
 	 * @since 2.2.0
 	 */
-	public AnnotationConfigReactiveWebApplicationContext(
-			DefaultListableBeanFactory beanFactory) {
+	public AnnotationConfigReactiveWebApplicationContext(DefaultListableBeanFactory beanFactory) {
 		super(beanFactory);
 	}
 
@@ -129,46 +122,7 @@
 	 */
 	@Deprecated
 	protected ScopeMetadataResolver getScopeMetadataResolver() {
-<<<<<<< HEAD
-		throw new UnsupportedOperationException();
-=======
-		return this.scopeMetadataResolver;
-	}
-
-	/**
-	 * Register one or more annotated classes to be processed.
-	 * <p>
-	 * Note that {@link #refresh()} must be called in order for the context to fully
-	 * process the new classes.
-	 * @param annotatedClasses one or more annotated classes, e.g.
-	 * {@link org.springframework.context.annotation.Configuration @Configuration} classes
-	 * @see #scan(String...)
-	 * @see #loadBeanDefinitions(DefaultListableBeanFactory)
-	 * @see #setConfigLocation(String)
-	 * @see #refresh()
-	 */
-	@Override
-	public void register(Class<?>... annotatedClasses) {
-		Assert.notEmpty(annotatedClasses, "At least one annotated class must be specified");
-		this.annotatedClasses.addAll(Arrays.asList(annotatedClasses));
-	}
-
-	/**
-	 * Perform a scan within the specified base packages.
-	 * <p>
-	 * Note that {@link #refresh()} must be called in order for the context to fully
-	 * process the new classes.
-	 * @param basePackages the packages to check for annotated classes
-	 * @see #loadBeanDefinitions(DefaultListableBeanFactory)
-	 * @see #register(Class...)
-	 * @see #setConfigLocation(String)
-	 * @see #refresh()
-	 */
-	@Override
-	public void scan(String... basePackages) {
-		Assert.notEmpty(basePackages, "At least one base package must be specified");
-		this.basePackages.addAll(Arrays.asList(basePackages));
->>>>>>> 24925c3d
+		throw new UnsupportedOperationException();
 	}
 
 	/**
@@ -199,101 +153,7 @@
 	 */
 	@Deprecated
 	protected void loadBeanDefinitions(DefaultListableBeanFactory beanFactory) {
-<<<<<<< HEAD
-		throw new UnsupportedOperationException();
-=======
-		AnnotatedBeanDefinitionReader reader = getAnnotatedBeanDefinitionReader(beanFactory);
-		ClassPathBeanDefinitionScanner scanner = getClassPathBeanDefinitionScanner(beanFactory);
-		applyBeanNameGenerator(beanFactory, reader, scanner);
-		applyScopeMetadataResolver(reader, scanner);
-		loadBeanDefinitions(reader, scanner);
-	}
-
-	private void applyBeanNameGenerator(DefaultListableBeanFactory beanFactory, AnnotatedBeanDefinitionReader reader,
-			ClassPathBeanDefinitionScanner scanner) {
-		BeanNameGenerator beanNameGenerator = getBeanNameGenerator();
-		if (beanNameGenerator != null) {
-			reader.setBeanNameGenerator(beanNameGenerator);
-			scanner.setBeanNameGenerator(beanNameGenerator);
-			beanFactory.registerSingleton(AnnotationConfigUtils.CONFIGURATION_BEAN_NAME_GENERATOR, beanNameGenerator);
-		}
-	}
-
-	private void applyScopeMetadataResolver(AnnotatedBeanDefinitionReader reader,
-			ClassPathBeanDefinitionScanner scanner) {
-		ScopeMetadataResolver scopeMetadataResolver = getScopeMetadataResolver();
-		if (scopeMetadataResolver != null) {
-			reader.setScopeMetadataResolver(scopeMetadataResolver);
-			scanner.setScopeMetadataResolver(scopeMetadataResolver);
-		}
-	}
-
-	private void loadBeanDefinitions(AnnotatedBeanDefinitionReader reader, ClassPathBeanDefinitionScanner scanner)
-			throws LinkageError {
-		if (!this.annotatedClasses.isEmpty()) {
-			registerAnnotatedClasses(reader);
-		}
-		if (!this.basePackages.isEmpty()) {
-			scanBasePackages(scanner);
-		}
-		String[] configLocations = getConfigLocations();
-		if (configLocations != null) {
-			registerConfigLocations(reader, scanner, configLocations);
-		}
-	}
-
-	private void registerAnnotatedClasses(AnnotatedBeanDefinitionReader reader) {
-		if (this.logger.isInfoEnabled()) {
-			this.logger.info("Registering annotated classes: ["
-					+ StringUtils.collectionToCommaDelimitedString(this.annotatedClasses) + "]");
-		}
-		reader.register(ClassUtils.toClassArray(this.annotatedClasses));
-	}
-
-	private void scanBasePackages(ClassPathBeanDefinitionScanner scanner) {
-		if (this.logger.isInfoEnabled()) {
-			this.logger.info("Scanning base packages: ["
-					+ StringUtils.collectionToCommaDelimitedString(this.basePackages) + "]");
-		}
-		scanner.scan(StringUtils.toStringArray(this.basePackages));
-	}
-
-	private void registerConfigLocations(AnnotatedBeanDefinitionReader reader, ClassPathBeanDefinitionScanner scanner,
-			String[] configLocations) throws LinkageError {
-		for (String configLocation : configLocations) {
-			try {
-				register(reader, configLocation);
-			}
-			catch (ClassNotFoundException ex) {
-				if (this.logger.isDebugEnabled()) {
-					this.logger.debug("Could not load class for config location [" + configLocation
-							+ "] - trying package scan. " + ex);
-				}
-				int count = scanner.scan(configLocation);
-				if (this.logger.isInfoEnabled()) {
-					logScanResult(configLocation, count);
-				}
-			}
-		}
-	}
-
-	private void register(AnnotatedBeanDefinitionReader reader, String configLocation)
-			throws ClassNotFoundException, LinkageError {
-		Class<?> clazz = ClassUtils.forName(configLocation, getClassLoader());
-		if (this.logger.isInfoEnabled()) {
-			this.logger.info("Successfully resolved class for [" + configLocation + "]");
-		}
-		reader.register(clazz);
-	}
-
-	private void logScanResult(String configLocation, int count) {
-		if (count == 0) {
-			this.logger.info("No annotated classes found for specified class/package [" + configLocation + "]");
-		}
-		else {
-			this.logger.info("Found " + count + " annotated classes in package [" + configLocation + "]");
-		}
->>>>>>> 24925c3d
+		throw new UnsupportedOperationException();
 	}
 
 	/**
@@ -309,15 +169,9 @@
 	 * @deprecated since 2.2.0 since this class no longer extends
 	 * {@code AbstractRefreshableConfigApplicationContext}
 	 */
-<<<<<<< HEAD
-	@Deprecated
-	protected AnnotatedBeanDefinitionReader getAnnotatedBeanDefinitionReader(
-			DefaultListableBeanFactory beanFactory) {
-		throw new UnsupportedOperationException();
-=======
+	@Deprecated
 	protected AnnotatedBeanDefinitionReader getAnnotatedBeanDefinitionReader(DefaultListableBeanFactory beanFactory) {
-		return new AnnotatedBeanDefinitionReader(beanFactory, getEnvironment());
->>>>>>> 24925c3d
+		throw new UnsupportedOperationException();
 	}
 
 	/**
@@ -333,15 +187,9 @@
 	 * @deprecated since 2.2.0 since this class no longer extends
 	 * {@code AbstractRefreshableConfigApplicationContext}
 	 */
-<<<<<<< HEAD
-	@Deprecated
-	protected ClassPathBeanDefinitionScanner getClassPathBeanDefinitionScanner(
-			DefaultListableBeanFactory beanFactory) {
-		throw new UnsupportedOperationException();
-=======
+	@Deprecated
 	protected ClassPathBeanDefinitionScanner getClassPathBeanDefinitionScanner(DefaultListableBeanFactory beanFactory) {
-		return new ClassPathBeanDefinitionScanner(beanFactory, true, getEnvironment());
->>>>>>> 24925c3d
+		throw new UnsupportedOperationException();
 	}
 
 	/**
