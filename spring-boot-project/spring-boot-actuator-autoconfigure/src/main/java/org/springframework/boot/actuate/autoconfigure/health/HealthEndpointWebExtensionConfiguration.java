--- conflicted
+++ resolved
@@ -77,82 +77,4 @@
 
 	}
 
-<<<<<<< HEAD
-=======
-	@Configuration(proxyBeanMethods = false)
-	@ConditionalOnClass(ResourceConfig.class)
-	@ConditionalOnMissingClass("org.springframework.web.servlet.DispatcherServlet")
-	@ConditionalOnAvailableEndpoint(endpoint = HealthEndpoint.class, exposure = EndpointExposure.WEB)
-	static class JerseyAdditionalHealthEndpointPathsConfiguration {
-
-		@Bean
-		JerseyAdditionalHealthEndpointPathsResourcesRegistrar jerseyAdditionalHealthEndpointPathsResourcesRegistrar(
-				WebEndpointsSupplier webEndpointsSupplier, HealthEndpointGroups healthEndpointGroups) {
-			ExposableWebEndpoint health = getHealthEndpoint(webEndpointsSupplier);
-			return new JerseyAdditionalHealthEndpointPathsResourcesRegistrar(health, healthEndpointGroups);
-		}
-
-		@Configuration(proxyBeanMethods = false)
-		@ConditionalOnMissingBean(ResourceConfig.class)
-		@EnableConfigurationProperties(JerseyProperties.class)
-		static class JerseyInfrastructureConfiguration {
-
-			@Bean
-			@ConditionalOnMissingBean(JerseyApplicationPath.class)
-			JerseyApplicationPath jerseyApplicationPath(JerseyProperties properties, ResourceConfig config) {
-				return new DefaultJerseyApplicationPath(properties.getApplicationPath(), config);
-			}
-
-			@Bean
-			ResourceConfig resourceConfig(ObjectProvider<ResourceConfigCustomizer> resourceConfigCustomizers) {
-				ResourceConfig resourceConfig = new ResourceConfig();
-				resourceConfigCustomizers.orderedStream().forEach((customizer) -> customizer.customize(resourceConfig));
-				return resourceConfig;
-			}
-
-			@Bean
-			ServletRegistrationBean<ServletContainer> jerseyServletRegistration(
-					JerseyApplicationPath jerseyApplicationPath, ResourceConfig resourceConfig) {
-				return new ServletRegistrationBean<>(new ServletContainer(resourceConfig),
-						jerseyApplicationPath.getUrlMapping());
-			}
-
-		}
-
-	}
-
-	static class JerseyAdditionalHealthEndpointPathsResourcesRegistrar implements ResourceConfigCustomizer {
-
-		private final ExposableWebEndpoint endpoint;
-
-		private final HealthEndpointGroups groups;
-
-		JerseyAdditionalHealthEndpointPathsResourcesRegistrar(ExposableWebEndpoint endpoint,
-				HealthEndpointGroups groups) {
-			this.endpoint = endpoint;
-			this.groups = groups;
-		}
-
-		@Override
-		public void customize(ResourceConfig config) {
-			register(config);
-		}
-
-		private void register(ResourceConfig config) {
-			EndpointMapping mapping = new EndpointMapping("");
-			JerseyHealthEndpointAdditionalPathResourceFactory resourceFactory = new JerseyHealthEndpointAdditionalPathResourceFactory(
-					WebServerNamespace.SERVER, this.groups);
-			Collection<Resource> endpointResources = resourceFactory
-					.createEndpointResources(mapping, Collections.singletonList(this.endpoint), null, null, false)
-					.stream().filter(Objects::nonNull).collect(Collectors.toList());
-			register(endpointResources, config);
-		}
-
-		private void register(Collection<Resource> resources, ResourceConfig config) {
-			config.registerResources(new HashSet<>(resources));
-		}
-
-	}
-
->>>>>>> 81bbd295
 }