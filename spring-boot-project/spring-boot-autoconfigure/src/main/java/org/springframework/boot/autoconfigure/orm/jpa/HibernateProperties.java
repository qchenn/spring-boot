/*
 * Copyright 2012-2019 the original author or authors.
 *
 * Licensed under the Apache License, Version 2.0 (the "License");
 * you may not use this file except in compliance with the License.
 * You may obtain a copy of the License at
 *
 *      https://www.apache.org/licenses/LICENSE-2.0
 *
 * Unless required by applicable law or agreed to in writing, software
 * distributed under the License is distributed on an "AS IS" BASIS,
 * WITHOUT WARRANTIES OR CONDITIONS OF ANY KIND, either express or implied.
 * See the License for the specific language governing permissions and
 * limitations under the License.
 */

package org.springframework.boot.autoconfigure.orm.jpa;

import java.util.Collection;
import java.util.HashMap;
import java.util.Map;
import java.util.function.Supplier;

import org.hibernate.cfg.AvailableSettings;

import org.springframework.boot.context.properties.ConfigurationProperties;
import org.springframework.boot.orm.jpa.hibernate.SpringImplicitNamingStrategy;
import org.springframework.boot.orm.jpa.hibernate.SpringPhysicalNamingStrategy;
import org.springframework.util.Assert;
import org.springframework.util.ClassUtils;
import org.springframework.util.ObjectUtils;
import org.springframework.util.StringUtils;

/**
 * Configuration properties for Hibernate.
 *
 * @author Stephane Nicoll
 * @since 2.1.0
 * @see JpaProperties
 */
@ConfigurationProperties("spring.jpa.hibernate")
public class HibernateProperties {

	private static final String DISABLED_SCANNER_CLASS = "org.hibernate.boot.archive.scan.internal.DisabledScanner";

	private final Naming naming = new Naming();

	/**
	 * DDL mode. This is actually a shortcut for the "hibernate.hbm2ddl.auto" property.
	 * Defaults to "create-drop" when using an embedded database and no schema manager was
	 * detected. Otherwise, defaults to "none".
	 */
	private String ddlAuto;

	/**
	 * Whether to use Hibernate's newer IdentifierGenerator for AUTO, TABLE and SEQUENCE.
	 * This is actually a shortcut for the "hibernate.id.new_generator_mappings" property.
	 * When not specified will default to "true".
	 */
	private Boolean useNewIdGeneratorMappings;

	public String getDdlAuto() {
		return this.ddlAuto;
	}

	public void setDdlAuto(String ddlAuto) {
		this.ddlAuto = ddlAuto;
	}

	public Boolean isUseNewIdGeneratorMappings() {
		return this.useNewIdGeneratorMappings;
	}

	public void setUseNewIdGeneratorMappings(Boolean useNewIdGeneratorMappings) {
		this.useNewIdGeneratorMappings = useNewIdGeneratorMappings;
	}

	public Naming getNaming() {
		return this.naming;
	}

	/**
	 * Determine the configuration properties for the initialization of the main Hibernate
	 * EntityManagerFactory based on standard JPA properties and
	 * {@link HibernateSettings}.
	 * @param jpaProperties standard JPA properties
	 * @param settings the settings to apply when determining the configuration properties
	 * @return the Hibernate properties to use
	 */
	public Map<String, Object> determineHibernateProperties(Map<String, String> jpaProperties,
			HibernateSettings settings) {
		Assert.notNull(jpaProperties, "JpaProperties must not be null");
		Assert.notNull(settings, "Settings must not be null");
		return getAdditionalProperties(jpaProperties, settings);
	}

	private Map<String, Object> getAdditionalProperties(Map<String, String> existing, HibernateSettings settings) {
		Map<String, Object> result = new HashMap<>(existing);
		applyNewIdGeneratorMappings(result);
		applyScanner(result);
		getNaming().applyNamingStrategies(result);
		String ddlAuto = determineDdlAuto(existing, settings::getDdlAuto);
		if (StringUtils.hasText(ddlAuto) && !"none".equals(ddlAuto)) {
			result.put(AvailableSettings.HBM2DDL_AUTO, ddlAuto);
		}
		else {
			result.remove(AvailableSettings.HBM2DDL_AUTO);
		}
		Collection<HibernatePropertiesCustomizer> customizers = settings.getHibernatePropertiesCustomizers();
		if (!ObjectUtils.isEmpty(customizers)) {
			customizers.forEach((customizer) -> customizer.customize(result));
		}
		return result;
	}

	private void applyNewIdGeneratorMappings(Map<String, Object> result) {
		if (this.useNewIdGeneratorMappings != null) {
			result.put(AvailableSettings.USE_NEW_ID_GENERATOR_MAPPINGS, this.useNewIdGeneratorMappings.toString());
		}
		else if (!result.containsKey(AvailableSettings.USE_NEW_ID_GENERATOR_MAPPINGS)) {
			result.put(AvailableSettings.USE_NEW_ID_GENERATOR_MAPPINGS, "true");
		}
	}

<<<<<<< HEAD
	private void applyScanner(Map<String, Object> result) {
		if (!result.containsKey(AvailableSettings.SCANNER)
				&& ClassUtils.isPresent(DISABLED_SCANNER_CLASS, null)) {
			result.put(AvailableSettings.SCANNER, DISABLED_SCANNER_CLASS);
		}
	}

	private String determineDdlAuto(Map<String, String> existing,
			Supplier<String> defaultDdlAuto) {
=======
	private String determineDdlAuto(Map<String, String> existing, Supplier<String> defaultDdlAuto) {
>>>>>>> 24925c3d
		String ddlAuto = existing.get(AvailableSettings.HBM2DDL_AUTO);
		if (ddlAuto != null) {
			return ddlAuto;
		}
		return (this.ddlAuto != null) ? this.ddlAuto : defaultDdlAuto.get();
	}

	public static class Naming {

		/**
		 * Fully qualified name of the implicit naming strategy.
		 */
		private String implicitStrategy;

		/**
		 * Fully qualified name of the physical naming strategy.
		 */
		private String physicalStrategy;

		public String getImplicitStrategy() {
			return this.implicitStrategy;
		}

		public void setImplicitStrategy(String implicitStrategy) {
			this.implicitStrategy = implicitStrategy;
		}

		public String getPhysicalStrategy() {
			return this.physicalStrategy;
		}

		public void setPhysicalStrategy(String physicalStrategy) {
			this.physicalStrategy = physicalStrategy;
		}

		private void applyNamingStrategies(Map<String, Object> properties) {
			applyNamingStrategy(properties, AvailableSettings.IMPLICIT_NAMING_STRATEGY, this.implicitStrategy,
					SpringImplicitNamingStrategy.class.getName());
			applyNamingStrategy(properties, AvailableSettings.PHYSICAL_NAMING_STRATEGY, this.physicalStrategy,
					SpringPhysicalNamingStrategy.class.getName());
		}

		private void applyNamingStrategy(Map<String, Object> properties, String key, Object strategy,
				Object defaultStrategy) {
			if (strategy != null) {
				properties.put(key, strategy);
			}
			else if (defaultStrategy != null && !properties.containsKey(key)) {
				properties.put(key, defaultStrategy);
			}
		}

	}

}<|MERGE_RESOLUTION|>--- conflicted
+++ resolved
@@ -122,19 +122,13 @@
 		}
 	}
 
-<<<<<<< HEAD
 	private void applyScanner(Map<String, Object> result) {
-		if (!result.containsKey(AvailableSettings.SCANNER)
-				&& ClassUtils.isPresent(DISABLED_SCANNER_CLASS, null)) {
+		if (!result.containsKey(AvailableSettings.SCANNER) && ClassUtils.isPresent(DISABLED_SCANNER_CLASS, null)) {
 			result.put(AvailableSettings.SCANNER, DISABLED_SCANNER_CLASS);
 		}
 	}
 
-	private String determineDdlAuto(Map<String, String> existing,
-			Supplier<String> defaultDdlAuto) {
-=======
 	private String determineDdlAuto(Map<String, String> existing, Supplier<String> defaultDdlAuto) {
->>>>>>> 24925c3d
 		String ddlAuto = existing.get(AvailableSettings.HBM2DDL_AUTO);
 		if (ddlAuto != null) {
 			return ddlAuto;
