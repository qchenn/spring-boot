--- conflicted
+++ resolved
@@ -228,9 +228,6 @@
 			this.schema = schema;
 		}
 
-<<<<<<< HEAD
-		public DatabaseInitializationMode getInitializeSchema() {
-=======
 		public String getPlatform() {
 			return this.platform;
 		}
@@ -239,8 +236,7 @@
 			this.platform = platform;
 		}
 
-		public DataSourceInitializationMode getInitializeSchema() {
->>>>>>> 157b3aa2
+		public DatabaseInitializationMode getInitializeSchema() {
 			return this.initializeSchema;
 		}
 
