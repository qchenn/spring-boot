/*
 * Copyright 2012-2020 the original author or authors.
 *
 * Licensed under the Apache License, Version 2.0 (the "License");
 * you may not use this file except in compliance with the License.
 * You may obtain a copy of the License at
 *
 *      https://www.apache.org/licenses/LICENSE-2.0
 *
 * Unless required by applicable law or agreed to in writing, software
 * distributed under the License is distributed on an "AS IS" BASIS,
 * WITHOUT WARRANTIES OR CONDITIONS OF ANY KIND, either express or implied.
 * See the License for the specific language governing permissions and
 * limitations under the License.
 */

package org.springframework.boot.autoconfigure.data.cassandra;

import java.time.Duration;

import com.datastax.oss.driver.api.core.CqlSession;
import com.datastax.oss.driver.api.core.CqlSessionBuilder;
import org.junit.jupiter.api.Test;
import org.testcontainers.containers.CassandraContainer;
import org.testcontainers.junit.jupiter.Container;
import org.testcontainers.junit.jupiter.Testcontainers;

import org.springframework.beans.factory.support.BeanDefinitionRegistry;
import org.springframework.boot.autoconfigure.AutoConfigurationPackages;
import org.springframework.boot.autoconfigure.AutoConfigurations;
import org.springframework.boot.autoconfigure.cassandra.CassandraAutoConfiguration;
import org.springframework.boot.autoconfigure.data.cassandra.city.City;
import org.springframework.boot.test.context.runner.ApplicationContextRunner;
import org.springframework.context.annotation.Bean;
import org.springframework.context.annotation.Configuration;
import org.springframework.data.cassandra.config.SchemaAction;
import org.springframework.data.cassandra.config.SessionFactoryFactoryBean;

import static org.assertj.core.api.Assertions.assertThat;

/**
 * Tests for {@link CassandraDataAutoConfiguration} that require a Cassandra instance.
 *
 * @author Mark Paluch
 * @author Stephane Nicoll
 */
@Testcontainers(disabledWithoutDocker = true)
class CassandraDataAutoConfigurationIntegrationTests {

	@Container
	static final CassandraContainer<?> cassandra = new CassandraContainer<>().withStartupAttempts(5)
			.withStartupTimeout(Duration.ofMinutes(10));

<<<<<<< HEAD
	private final ApplicationContextRunner contextRunner = new ApplicationContextRunner()
			.withConfiguration(
					AutoConfigurations.of(CassandraAutoConfiguration.class, CassandraDataAutoConfiguration.class))
			.withPropertyValues("spring.data.cassandra.contact-points:localhost:" + cassandra.getFirstMappedPort(),
					"spring.data.cassandra.local-datacenter=datacenter1", "spring.data.cassandra.read-timeout=20s",
					"spring.data.cassandra.connect-timeout=10s")
			.withInitializer((context) -> AutoConfigurationPackages.register((BeanDefinitionRegistry) context,
					City.class.getPackage().getName()));
=======
	private AnnotationConfigApplicationContext context;

	@BeforeEach
	void setUp() {
		this.context = new AnnotationConfigApplicationContext();
		TestPropertyValues
				.of("spring.data.cassandra.contact-points=" + cassandra.getContainerIpAddress(),
						"spring.data.cassandra.port=" + cassandra.getFirstMappedPort(),
						"spring.data.cassandra.read-timeout=24000", "spring.data.cassandra.connect-timeout=10000")
				.applyTo(this.context.getEnvironment());
	}

	@AfterEach
	void close() {
		if (this.context != null) {
			this.context.close();
		}
	}
>>>>>>> a657c97c

	@Test
	void hasDefaultSchemaActionSet() {
		this.contextRunner.run((context) -> assertThat(context.getBean(SessionFactoryFactoryBean.class))
				.hasFieldOrPropertyWithValue("schemaAction", SchemaAction.NONE));
	}

	@Test
	void hasRecreateSchemaActionSet() {
		this.contextRunner.withUserConfiguration(KeyspaceTestConfiguration.class)
				.withPropertyValues("spring.data.cassandra.schemaAction=recreate_drop_unused")
				.run((context) -> assertThat(context.getBean(SessionFactoryFactoryBean.class))
						.hasFieldOrPropertyWithValue("schemaAction", SchemaAction.RECREATE_DROP_UNUSED));
	}

	@Configuration(proxyBeanMethods = false)
	static class KeyspaceTestConfiguration {

		@Bean
		CqlSession cqlSession(CqlSessionBuilder cqlSessionBuilder) {
			try (CqlSession session = cqlSessionBuilder.build()) {
				session.execute("CREATE KEYSPACE IF NOT EXISTS boot_test"
						+ "  WITH REPLICATION = { 'class' : 'SimpleStrategy', 'replication_factor' : 1 };");
			}
			return cqlSessionBuilder.withKeyspace("boot_test").build();
		}

	}

}<|MERGE_RESOLUTION|>--- conflicted
+++ resolved
@@ -51,35 +51,16 @@
 	static final CassandraContainer<?> cassandra = new CassandraContainer<>().withStartupAttempts(5)
 			.withStartupTimeout(Duration.ofMinutes(10));
 
-<<<<<<< HEAD
 	private final ApplicationContextRunner contextRunner = new ApplicationContextRunner()
 			.withConfiguration(
 					AutoConfigurations.of(CassandraAutoConfiguration.class, CassandraDataAutoConfiguration.class))
-			.withPropertyValues("spring.data.cassandra.contact-points:localhost:" + cassandra.getFirstMappedPort(),
+			.withPropertyValues(
+					"spring.data.cassandra.contact-points:" + cassandra.getContainerIpAddress() + ":"
+							+ cassandra.getFirstMappedPort(),
 					"spring.data.cassandra.local-datacenter=datacenter1", "spring.data.cassandra.read-timeout=20s",
 					"spring.data.cassandra.connect-timeout=10s")
 			.withInitializer((context) -> AutoConfigurationPackages.register((BeanDefinitionRegistry) context,
 					City.class.getPackage().getName()));
-=======
-	private AnnotationConfigApplicationContext context;
-
-	@BeforeEach
-	void setUp() {
-		this.context = new AnnotationConfigApplicationContext();
-		TestPropertyValues
-				.of("spring.data.cassandra.contact-points=" + cassandra.getContainerIpAddress(),
-						"spring.data.cassandra.port=" + cassandra.getFirstMappedPort(),
-						"spring.data.cassandra.read-timeout=24000", "spring.data.cassandra.connect-timeout=10000")
-				.applyTo(this.context.getEnvironment());
-	}
-
-	@AfterEach
-	void close() {
-		if (this.context != null) {
-			this.context.close();
-		}
-	}
->>>>>>> a657c97c
 
 	@Test
 	void hasDefaultSchemaActionSet() {
